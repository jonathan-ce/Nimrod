#
#
#           The Nimrod Compiler
#        (c) Copyright 2013 Andreas Rumpf
#
#    See the file "copying.txt", included in this
#    distribution, for details about the copyright.
#

import
  options, strutils, os, tables, ropes, platform

when useCaas:
  import sockets

type 
  TMsgKind* = enum 
    errUnknown, errIllFormedAstX, errInternal, errCannotOpenFile, errGenerated, 
    errXCompilerDoesNotSupportCpp, errStringLiteralExpected, 
    errIntLiteralExpected, errInvalidCharacterConstant, 
    errClosingTripleQuoteExpected, errClosingQuoteExpected, 
    errTabulatorsAreNotAllowed, errInvalidToken, errLineTooLong, 
    errInvalidNumber, errNumberOutOfRange, errNnotAllowedInCharacter, 
    errClosingBracketExpected, errMissingFinalQuote, errIdentifierExpected, 
    errNewlineExpected,
    errInvalidModuleName,
    errOperatorExpected, errTokenExpected, errStringAfterIncludeExpected, 
    errRecursiveDependencyX, errOnOrOffExpected, errNoneSpeedOrSizeExpected, 
    errInvalidPragma, errUnknownPragma, errInvalidDirectiveX, 
    errAtPopWithoutPush, errEmptyAsm, errInvalidIndentation, 
    errExceptionExpected, errExceptionAlreadyHandled, 
    errYieldNotAllowedHere, errYieldNotAllowedInTryStmt, 
    errInvalidNumberOfYieldExpr, errCannotReturnExpr, errAttemptToRedefine, 
    errStmtInvalidAfterReturn, errStmtExpected, errInvalidLabel, 
    errInvalidCmdLineOption, errCmdLineArgExpected, errCmdLineNoArgExpected, 
    errInvalidVarSubstitution, errUnknownVar, errUnknownCcompiler, 
    errOnOrOffExpectedButXFound, errNoneBoehmRefcExpectedButXFound, 
    errNoneSpeedOrSizeExpectedButXFound, errGuiConsoleOrLibExpectedButXFound, 
    errUnknownOS, errUnknownCPU, errGenOutExpectedButXFound, 
    errArgsNeedRunOption, errInvalidMultipleAsgn, errColonOrEqualsExpected, 
    errExprExpected, errUndeclaredIdentifier, errUseQualifier, errTypeExpected, 
    errSystemNeeds, errExecutionOfProgramFailed, errNotOverloadable, 
    errInvalidArgForX, errStmtHasNoEffect, errXExpectsTypeOrValue, 
    errXExpectsArrayType, errIteratorCannotBeInstantiated, errExprXAmbiguous, 
    errConstantDivisionByZero, errOrdinalTypeExpected, 
    errOrdinalOrFloatTypeExpected, errOverOrUnderflow, 
    errCannotEvalXBecauseIncompletelyDefined, errChrExpectsRange0_255, 
    errDynlibRequiresExportc, errUndeclaredFieldX, errNilAccess, 
    errIndexOutOfBounds, errIndexTypesDoNotMatch, errBracketsInvalidForType, 
    errValueOutOfSetBounds, errFieldInitTwice, errFieldNotInit, 
    errExprXCannotBeCalled, errExprHasNoType, errExprXHasNoType, 
    errCastNotInSafeMode, errExprCannotBeCastedToX, errCommaOrParRiExpected, 
    errCurlyLeOrParLeExpected, errSectionExpected, errRangeExpected, 
    errMagicOnlyInSystem, errPowerOfTwoExpected, 
    errStringMayNotBeEmpty, errCallConvExpected, errProcOnlyOneCallConv, 
    errSymbolMustBeImported, errExprMustBeBool, errConstExprExpected, 
    errDuplicateCaseLabel, errRangeIsEmpty, errSelectorMustBeOfCertainTypes, 
    errSelectorMustBeOrdinal, errOrdXMustNotBeNegative, errLenXinvalid, 
    errWrongNumberOfVariables, errExprCannotBeRaised, errBreakOnlyInLoop, 
    errTypeXhasUnknownSize, errConstNeedsConstExpr, errConstNeedsValue, 
    errResultCannotBeOpenArray, errSizeTooBig, errSetTooBig, 
    errBaseTypeMustBeOrdinal, errInheritanceOnlyWithNonFinalObjects, 
    errInheritanceOnlyWithEnums, errIllegalRecursionInTypeX, 
    errCannotInstantiateX, errExprHasNoAddress, errXStackEscape,
    errVarForOutParamNeeded, 
    errPureTypeMismatch, errTypeMismatch, errButExpected, errButExpectedX, 
    errAmbiguousCallXYZ, errWrongNumberOfArguments, 
    errXCannotBePassedToProcVar, 
    errXCannotBeInParamDecl, errPragmaOnlyInHeaderOfProc, errImplOfXNotAllowed, 
    errImplOfXexpected, errNoSymbolToBorrowFromFound, errDiscardValue, 
    errInvalidDiscard, errIllegalConvFromXtoY, errCannotBindXTwice, 
    errInvalidOrderInArrayConstructor,
    errInvalidOrderInEnumX, errEnumXHasHoles, errExceptExpected, errInvalidTry, 
    errOptionExpected, errXisNoLabel, errNotAllCasesCovered, 
    errUnkownSubstitionVar, errComplexStmtRequiresInd, errXisNotCallable, 
    errNoPragmasAllowedForX, errNoGenericParamsAllowedForX, 
    errInvalidParamKindX, errDefaultArgumentInvalid, errNamedParamHasToBeIdent, 
    errNoReturnTypeForX, errConvNeedsOneArg, errInvalidPragmaX, 
    errXNotAllowedHere, errInvalidControlFlowX,
    errXisNoType, errCircumNeedsPointer, errInvalidExpression, 
    errInvalidExpressionX, errEnumHasNoValueX, errNamedExprExpected, 
    errNamedExprNotAllowed, errXExpectsOneTypeParam, 
    errArrayExpectsTwoTypeParams, errInvalidVisibilityX, errInitHereNotAllowed, 
    errXCannotBeAssignedTo, errIteratorNotAllowed, errXNeedsReturnType, 
    errNoReturnTypeDeclared,
    errInvalidCommandX, errXOnlyAtModuleScope, 
    errXNeedsParamObjectType,
    errTemplateInstantiationTooNested, errInstantiationFrom, 
    errInvalidIndexValueForTuple, errCommandExpectsFilename,
    errMainModuleMustBeSpecified,
    errXExpected, 
    errInvalidSectionStart, errGridTableNotImplemented, errGeneralParseError, 
    errNewSectionExpected, errWhitespaceExpected, errXisNoValidIndexFile, 
    errCannotRenderX, errVarVarTypeNotAllowed, errInstantiateXExplicitely,
    errOnlyACallOpCanBeDelegator, errUsingNoSymbol,
    
    errXExpectsTwoArguments, 
    errXExpectsObjectTypes, errXcanNeverBeOfThisSubtype, errTooManyIterations, 
    errCannotInterpretNodeX, errFieldXNotFound, errInvalidConversionFromTypeX, 
    errAssertionFailed, errCannotGenerateCodeForX, errXRequiresOneArgument, 
    errUnhandledExceptionX, errCyclicTree, errXisNoMacroOrTemplate, 
    errXhasSideEffects, errIteratorExpected, errLetNeedsInit,
    errThreadvarCannotInit, errWrongSymbolX, errIllegalCaptureX,
    errXCannotBeClosure, errXMustBeCompileTime,
    errUser,
    warnCannotOpenFile, 
    warnOctalEscape, warnXIsNeverRead, warnXmightNotBeenInit, 
    warnDeprecated, warnConfigDeprecated,
    warnSmallLshouldNotBeUsed, warnUnknownMagic, warnRedefinitionOfLabel, 
    warnUnknownSubstitutionX, warnLanguageXNotSupported, warnCommentXIgnored, 
    warnNilStatement, warnAnalysisLoophole,
    warnDifferentHeaps, warnWriteToForeignHeap, warnImplicitClosure,
    warnEachIdentIsTuple, warnShadowIdent, 
    warnProveInit, warnProveField, warnProveIndex,
    warnUninit, warnUser,
    hintSuccess, hintSuccessX,
    hintLineTooLong, hintXDeclaredButNotUsed, hintConvToBaseNotNeeded,
    hintConvFromXtoItselfNotNeeded, hintExprAlwaysX, hintQuitCalled,
    hintProcessing, hintCodeBegin, hintCodeEnd, hintConf, hintPath,
    hintConditionAlwaysTrue, hintPattern,
    hintUser

const 
  MsgKindToStr*: array[TMsgKind, string] = [
    errUnknown: "unknown error", 
    errIllFormedAstX: "illformed AST: $1",
    errInternal: "internal error: $1", 
    errCannotOpenFile: "cannot open \'$1\'", 
    errGenerated: "$1", 
    errXCompilerDoesNotSupportCpp: "\'$1\' compiler does not support C++", 
    errStringLiteralExpected: "string literal expected", 
    errIntLiteralExpected: "integer literal expected", 
    errInvalidCharacterConstant: "invalid character constant", 
    errClosingTripleQuoteExpected: "closing \"\"\" expected, but end of file reached", 
    errClosingQuoteExpected: "closing \" expected", 
    errTabulatorsAreNotAllowed: "tabulators are not allowed", 
    errInvalidToken: "invalid token: $1", 
    errLineTooLong: "line too long", 
    errInvalidNumber: "$1 is not a valid number", 
    errNumberOutOfRange: "number $1 out of valid range", 
    errNnotAllowedInCharacter: "\\n not allowed in character literal", 
    errClosingBracketExpected: "closing ']' expected, but end of file reached", 
    errMissingFinalQuote: "missing final \' for character literal", 
    errIdentifierExpected: "identifier expected, but found \'$1\'", 
    errNewlineExpected: "newline expected, but found \'$1\'",
    errInvalidModuleName: "invalid module name: '$1'",
    errOperatorExpected: "operator expected, but found \'$1\'", 
    errTokenExpected: "\'$1\' expected", 
    errStringAfterIncludeExpected: "string after \'include\' expected", 
    errRecursiveDependencyX: "recursive dependency: \'$1\'", 
    errOnOrOffExpected: "\'on\' or \'off\' expected", 
    errNoneSpeedOrSizeExpected: "\'none\', \'speed\' or \'size\' expected", 
    errInvalidPragma: "invalid pragma", 
    errUnknownPragma: "unknown pragma: \'$1\'", 
    errInvalidDirectiveX: "invalid directive: \'$1\'", 
    errAtPopWithoutPush: "\'pop\' without a \'push\' pragma", 
    errEmptyAsm: "empty asm statement", 
    errInvalidIndentation: "invalid indentation", 
    errExceptionExpected: "exception expected", 
    errExceptionAlreadyHandled: "exception already handled", 
    errYieldNotAllowedHere: "'yield' only allowed in an iterator",
    errYieldNotAllowedInTryStmt: "'yield' cannot be used within 'try' in a non-inlined iterator",
    errInvalidNumberOfYieldExpr: "invalid number of \'yield\' expressions", 
    errCannotReturnExpr: "current routine cannot return an expression", 
    errAttemptToRedefine: "redefinition of \'$1\'", 
    errStmtInvalidAfterReturn: "statement not allowed after \'return\', \'break\' or \'raise\'", 
    errStmtExpected: "statement expected", 
    errInvalidLabel: "\'$1\' is no label", 
    errInvalidCmdLineOption: "invalid command line option: \'$1\'", 
    errCmdLineArgExpected: "argument for command line option expected: \'$1\'", 
    errCmdLineNoArgExpected: "invalid argument for command line option: \'$1\'", 
    errInvalidVarSubstitution: "invalid variable substitution in \'$1\'", 
    errUnknownVar: "unknown variable: \'$1\'", 
    errUnknownCcompiler: "unknown C compiler: \'$1\'", 
    errOnOrOffExpectedButXFound: "\'on\' or \'off\' expected, but \'$1\' found", 
    errNoneBoehmRefcExpectedButXFound: "'none', 'boehm' or 'refc' expected, but '$1' found", 
    errNoneSpeedOrSizeExpectedButXFound: "'none', 'speed' or 'size' expected, but '$1' found", 
    errGuiConsoleOrLibExpectedButXFound: "'gui', 'console' or 'lib' expected, but '$1' found", 
    errUnknownOS: "unknown OS: '$1'", 
    errUnknownCPU: "unknown CPU: '$1'", 
    errGenOutExpectedButXFound: "'c', 'c++' or 'yaml' expected, but '$1' found", 
    errArgsNeedRunOption: "arguments can only be given if the '--run' option is selected", 
    errInvalidMultipleAsgn: "multiple assignment is not allowed", 
    errColonOrEqualsExpected: "\':\' or \'=\' expected, but found \'$1\'", 
    errExprExpected: "expression expected, but found \'$1\'", 
    errUndeclaredIdentifier: "undeclared identifier: \'$1\'", 
    errUseQualifier: "ambiguous identifier: \'$1\' -- use a qualifier", 
    errTypeExpected: "type expected", 
    errSystemNeeds: "system module needs \'$1\'", 
    errExecutionOfProgramFailed: "execution of an external program failed", 
    errNotOverloadable: "overloaded \'$1\' leads to ambiguous calls", 
    errInvalidArgForX: "invalid argument for \'$1\'", 
    errStmtHasNoEffect: "statement has no effect", 
    errXExpectsTypeOrValue: "\'$1\' expects a type or value", 
    errXExpectsArrayType: "\'$1\' expects an array type", 
    errIteratorCannotBeInstantiated: "'$1' cannot be instantiated because its body has not been compiled yet", 
    errExprXAmbiguous: "expression '$1' ambiguous in this context", 
    errConstantDivisionByZero: "constant division by zero", 
    errOrdinalTypeExpected: "ordinal type expected", 
    errOrdinalOrFloatTypeExpected: "ordinal or float type expected", 
    errOverOrUnderflow: "over- or underflow", 
    errCannotEvalXBecauseIncompletelyDefined: "cannot evalutate '$1' because type is not defined completely", 
    errChrExpectsRange0_255: "\'chr\' expects an int in the range 0..255", 
    errDynlibRequiresExportc: "\'dynlib\' requires \'exportc\'", 
    errUndeclaredFieldX: "undeclared field: \'$1\'", 
    errNilAccess: "attempt to access a nil address",
    errIndexOutOfBounds: "index out of bounds", 
    errIndexTypesDoNotMatch: "index types do not match", 
    errBracketsInvalidForType: "\'[]\' operator invalid for this type", 
    errValueOutOfSetBounds: "value out of set bounds", 
    errFieldInitTwice: "field initialized twice: \'$1\'", 
    errFieldNotInit: "field \'$1\' not initialized", 
    errExprXCannotBeCalled: "expression \'$1\' cannot be called", 
    errExprHasNoType: "expression has no type", 
    errExprXHasNoType: "expression \'$1\' has no type (or is ambiguous)", 
    errCastNotInSafeMode: "\'cast\' not allowed in safe mode",
    errExprCannotBeCastedToX: "expression cannot be casted to $1", 
    errCommaOrParRiExpected: "',' or ')' expected", 
    errCurlyLeOrParLeExpected: "\'{\' or \'(\' expected", 
    errSectionExpected: "section (\'type\', \'proc\', etc.) expected", 
    errRangeExpected: "range expected", 
    errMagicOnlyInSystem: "\'magic\' only allowed in system module", 
    errPowerOfTwoExpected: "power of two expected",
    errStringMayNotBeEmpty: "string literal may not be empty", 
    errCallConvExpected: "calling convention expected", 
    errProcOnlyOneCallConv: "a proc can only have one calling convention", 
    errSymbolMustBeImported: "symbol must be imported if 'lib' pragma is used", 
    errExprMustBeBool: "expression must be of type 'bool'", 
    errConstExprExpected: "constant expression expected", 
    errDuplicateCaseLabel: "duplicate case label", 
    errRangeIsEmpty: "range is empty", 
    errSelectorMustBeOfCertainTypes: "selector must be of an ordinal type, float or string", 
    errSelectorMustBeOrdinal: "selector must be of an ordinal type", 
    errOrdXMustNotBeNegative: "ord($1) must not be negative", 
    errLenXinvalid: "len($1) must be less than 32768",
    errWrongNumberOfVariables: "wrong number of variables", 
    errExprCannotBeRaised: "only a 'ref object' can be raised", 
    errBreakOnlyInLoop: "'break' only allowed in loop construct", 
    errTypeXhasUnknownSize: "type \'$1\' has unknown size", 
    errConstNeedsConstExpr: "a constant can only be initialized with a constant expression", 
    errConstNeedsValue: "a constant needs a value", 
    errResultCannotBeOpenArray: "the result type cannot be on open array", 
    errSizeTooBig: "computing the type\'s size produced an overflow", 
    errSetTooBig: "set is too large", 
    errBaseTypeMustBeOrdinal: "base type of a set must be an ordinal", 
    errInheritanceOnlyWithNonFinalObjects: "inheritance only works with non-final objects", 
    errInheritanceOnlyWithEnums: "inheritance only works with an enum",
    errIllegalRecursionInTypeX: "illegal recursion in type \'$1\'", 
    errCannotInstantiateX: "cannot instantiate: \'$1\'", 
    errExprHasNoAddress: "expression has no address", 
    errXStackEscape: "address of '$1' may not escape its stack frame",
    errVarForOutParamNeeded: "for a \'var\' type a variable needs to be passed",
    errPureTypeMismatch: "type mismatch", 
    errTypeMismatch: "type mismatch: got (", 
    errButExpected: "but expected one of: ",
    errButExpectedX: "but expected \'$1\'", 
    errAmbiguousCallXYZ: "ambiguous call; both $1 and $2 match for: $3", 
    errWrongNumberOfArguments: "wrong number of arguments", 
    errXCannotBePassedToProcVar: "\'$1\' cannot be passed to a procvar", 
    errXCannotBeInParamDecl: "$1 cannot be declared in parameter declaration", 
    errPragmaOnlyInHeaderOfProc: "pragmas are only allowed in the header of a proc", 
    errImplOfXNotAllowed: "implementation of \'$1\' is not allowed", 
    errImplOfXexpected: "implementation of \'$1\' expected", 
    errNoSymbolToBorrowFromFound: "no symbol to borrow from found", 
    errDiscardValue: "value returned by statement has to be discarded", 
    errInvalidDiscard: "statement returns no value that can be discarded", 
    errIllegalConvFromXtoY: "conversion from $1 to $2 is invalid",
    errCannotBindXTwice: "cannot bind parameter \'$1\' twice", 
    errInvalidOrderInArrayConstructor: "invalid order in array constructor",
    errInvalidOrderInEnumX: "invalid order in enum \'$1\'", 
    errEnumXHasHoles: "enum \'$1\' has holes", 
    errExceptExpected: "\'except\' or \'finally\' expected", 
    errInvalidTry: "after catch all \'except\' or \'finally\' no section may follow", 
    errOptionExpected: "option expected, but found \'$1\'",
    errXisNoLabel: "\'$1\' is not a label", 
    errNotAllCasesCovered: "not all cases are covered", 
    errUnkownSubstitionVar: "unknown substitution variable: \'$1\'", 
    errComplexStmtRequiresInd: "complex statement requires indentation",
    errXisNotCallable: "\'$1\' is not callable", 
    errNoPragmasAllowedForX: "no pragmas allowed for $1", 
    errNoGenericParamsAllowedForX: "no generic parameters allowed for $1", 
    errInvalidParamKindX: "invalid param kind: \'$1\'", 
    errDefaultArgumentInvalid: "default argument invalid", 
    errNamedParamHasToBeIdent: "named parameter has to be an identifier", 
    errNoReturnTypeForX: "no return type allowed for $1", 
    errConvNeedsOneArg: "a type conversion needs exactly one argument", 
    errInvalidPragmaX: "invalid pragma: $1", 
    errXNotAllowedHere: "$1 not allowed here",
    errInvalidControlFlowX: "invalid control flow: $1",
    errXisNoType: "invalid type: \'$1\'",
    errCircumNeedsPointer: "'[]' needs a pointer or reference type", 
    errInvalidExpression: "invalid expression",
    errInvalidExpressionX: "invalid expression: \'$1\'", 
    errEnumHasNoValueX: "enum has no value \'$1\'",
    errNamedExprExpected: "named expression expected", 
    errNamedExprNotAllowed: "named expression not allowed here", 
    errXExpectsOneTypeParam: "\'$1\' expects one type parameter", 
    errArrayExpectsTwoTypeParams: "array expects two type parameters", 
    errInvalidVisibilityX: "invalid visibility: \'$1\'", 
    errInitHereNotAllowed: "initialization not allowed here", 
    errXCannotBeAssignedTo: "\'$1\' cannot be assigned to", 
    errIteratorNotAllowed: "iterators can only be defined at the module\'s top level", 
    errXNeedsReturnType: "$1 needs a return type",
    errNoReturnTypeDeclared: "no return type declared",
    errInvalidCommandX: "invalid command: \'$1\'", 
    errXOnlyAtModuleScope: "\'$1\' is only allowed at top level", 
    errXNeedsParamObjectType: "'$1' needs a parameter that has an object type",
    errTemplateInstantiationTooNested: "template/macro instantiation too nested",
    errInstantiationFrom: "instantiation from here", 
    errInvalidIndexValueForTuple: "invalid index value for tuple subscript", 
    errCommandExpectsFilename: "command expects a filename argument",
    errMainModuleMustBeSpecified: "please, specify a main module in the project configuration file",
    errXExpected: "\'$1\' expected", 
    errInvalidSectionStart: "invalid section start",
    errGridTableNotImplemented: "grid table is not implemented", 
    errGeneralParseError: "general parse error",
    errNewSectionExpected: "new section expected", 
    errWhitespaceExpected: "whitespace expected, got \'$1\'",
    errXisNoValidIndexFile: "\'$1\' is no valid index file", 
    errCannotRenderX: "cannot render reStructuredText element \'$1\'", 
    errVarVarTypeNotAllowed: "type \'var var\' is not allowed",
    errInstantiateXExplicitely: "instantiate '$1' explicitely",
    errOnlyACallOpCanBeDelegator: "only a call operator can be a delegator",
    errUsingNoSymbol: "'$1' is not a variable, constant or a proc name",
    errXExpectsTwoArguments: "\'$1\' expects two arguments", 
    errXExpectsObjectTypes: "\'$1\' expects object types",
    errXcanNeverBeOfThisSubtype: "\'$1\' can never be of this subtype", 
    errTooManyIterations: "interpretation requires too many iterations", 
    errCannotInterpretNodeX: "cannot evaluate \'$1\'", 
    errFieldXNotFound: "field \'$1\' cannot be found", 
    errInvalidConversionFromTypeX: "invalid conversion from type \'$1\'",
    errAssertionFailed: "assertion failed", 
    errCannotGenerateCodeForX: "cannot generate code for \'$1\'", 
    errXRequiresOneArgument: "$1 requires one parameter", 
    errUnhandledExceptionX: "unhandled exception: $1", 
    errCyclicTree: "macro returned a cyclic abstract syntax tree", 
    errXisNoMacroOrTemplate: "\'$1\' is no macro or template",
    errXhasSideEffects: "\'$1\' can have side effects", 
    errIteratorExpected: "iterator within for loop context expected",
    errLetNeedsInit: "'let' symbol requires an initialization",
    errThreadvarCannotInit: "a thread var cannot be initialized explicitly",
    errWrongSymbolX: "usage of \'$1\' is a user-defined error", 
    errIllegalCaptureX: "illegal capture '$1'",
    errXCannotBeClosure: "'$1' cannot have 'closure' calling convention",
    errXMustBeCompileTime: "'$1' can only be used in compile-time context",
    errUser: "$1", 
    warnCannotOpenFile: "cannot open \'$1\' [CannotOpenFile]",
    warnOctalEscape: "octal escape sequences do not exist; leading zero is ignored [OctalEscape]", 
    warnXIsNeverRead: "\'$1\' is never read [XIsNeverRead]", 
    warnXmightNotBeenInit: "\'$1\' might not have been initialized [XmightNotBeenInit]", 
    warnDeprecated: "\'$1\' is deprecated [Deprecated]", 
    warnConfigDeprecated: "config file '$1' is deprecated [ConfigDeprecated]",
    warnSmallLshouldNotBeUsed: "\'l\' should not be used as an identifier; may look like \'1\' (one) [SmallLshouldNotBeUsed]", 
    warnUnknownMagic: "unknown magic \'$1\' might crash the compiler [UnknownMagic]", 
    warnRedefinitionOfLabel: "redefinition of label \'$1\' [RedefinitionOfLabel]", 
    warnUnknownSubstitutionX: "unknown substitution \'$1\' [UnknownSubstitutionX]", 
    warnLanguageXNotSupported: "language \'$1\' not supported [LanguageXNotSupported]", 
    warnCommentXIgnored: "comment \'$1\' ignored [CommentXIgnored]", 
    warnNilStatement: "'nil' statement is deprecated; use an empty 'discard' statement instead [NilStmt]", 
    warnAnalysisLoophole: "thread analysis incomplete due to unknown call '$1' [AnalysisLoophole]",
    warnDifferentHeaps: "possible inconsistency of thread local heaps [DifferentHeaps]",
    warnWriteToForeignHeap: "write to foreign heap [WriteToForeignHeap]",
    warnImplicitClosure: "implicit closure convention: '$1' [ImplicitClosure]",
    warnEachIdentIsTuple: "each identifier is a tuple [EachIdentIsTuple]",
    warnShadowIdent: "shadowed identifier: '$1' [ShadowIdent]",
    warnProveInit: "Cannot prove that '$1' is initialized. This will become a compile time error in the future. [ProveInit]",
    warnProveField: "cannot prove that field '$1' is accessible [ProveField]",
    warnProveIndex: "cannot prove index '$1' is valid [ProveIndex]",
    warnUninit: "'$1' might not have been initialized [Uninit]",
    warnUser: "$1 [User]", 
    hintSuccess: "operation successful [Success]", 
    hintSuccessX: "operation successful ($# lines compiled; $# sec total; $#) [SuccessX]", 
    hintLineTooLong: "line too long [LineTooLong]", 
    hintXDeclaredButNotUsed: "\'$1\' is declared but not used [XDeclaredButNotUsed]", 
    hintConvToBaseNotNeeded: "conversion to base object is not needed [ConvToBaseNotNeeded]", 
    hintConvFromXtoItselfNotNeeded: "conversion from $1 to itself is pointless [ConvFromXtoItselfNotNeeded]", 
    hintExprAlwaysX: "expression evaluates always to \'$1\' [ExprAlwaysX]", 
    hintQuitCalled: "quit() called [QuitCalled]",
    hintProcessing: "$1 [Processing]", 
    hintCodeBegin: "generated code listing: [CodeBegin]",
    hintCodeEnd: "end of listing [CodeEnd]", 
    hintConf: "used config file \'$1\' [Conf]", 
    hintPath: "added path: '$1' [Path]",
    hintConditionAlwaysTrue: "condition is always true: '$1' [CondTrue]",
    hintPattern: "$1 [Pattern]",
    hintUser: "$1 [User]"]

const
  WarningsToStr*: array[0..23, string] = ["CannotOpenFile", "OctalEscape", 
    "XIsNeverRead", "XmightNotBeenInit",
    "Deprecated", "ConfigDeprecated",
    "SmallLshouldNotBeUsed", "UnknownMagic", 
    "RedefinitionOfLabel", "UnknownSubstitutionX", "LanguageXNotSupported", 
    "CommentXIgnored", "NilStmt",
    "AnalysisLoophole", "DifferentHeaps", "WriteToForeignHeap",
    "ImplicitClosure", "EachIdentIsTuple", "ShadowIdent", 
    "ProveInit", "ProveField", "ProveIndex", "Uninit", "User"]

  HintsToStr*: array[0..15, string] = ["Success", "SuccessX", "LineTooLong", 
    "XDeclaredButNotUsed", "ConvToBaseNotNeeded", "ConvFromXtoItselfNotNeeded", 
    "ExprAlwaysX", "QuitCalled", "Processing", "CodeBegin", "CodeEnd", "Conf", 
    "Path", "CondTrue", "Pattern",
    "User"]

const 
  fatalMin* = errUnknown
  fatalMax* = errInternal
  errMin* = errUnknown
  errMax* = errUser
  warnMin* = warnCannotOpenFile
  warnMax* = pred(hintSuccess)
  hintMin* = hintSuccess
  hintMax* = high(TMsgKind)
 
type 
  TNoteKind* = range[warnMin..hintMax] # "notes" are warnings or hints
  TNoteKinds* = set[TNoteKind]

  TFileInfo*{.final.} = object 
    fullPath*: string          # This is a canonical full filesystem path
    projPath*: string          # This is relative to the project's root
    shortName*: string         # short name of the module
    quotedName*: PRope         # cached quoted short name for codegen
                               # purpoes
    
    lines*: seq[PRope]         # the source code of the module
                               #   used for better error messages and
                               #   embedding the original source in the
                               #   generated code

  TLineInfo*{.final.} = object # This is designed to be as small as possible,
                               # because it is used
                               # in syntax nodes. We safe space here by using 
                               # two int16 and an int32.
                               # On 64 bit and on 32 bit systems this is 
                               # only 8 bytes.
    line*, col*: int16
    fileIndex*: int32
  
  TErrorOutput* = enum
    eStdOut
    eStdErr
    eInMemory

  TErrorOutputs* = set[TErrorOutput]

  ERecoverableError* = object of EInvalidValue
  ESuggestDone* = object of E_Base

const
  InvalidFileIDX* = int32(-1)

var
  filenameToIndexTbl = initTable[string, int32]()
  fileInfos*: seq[TFileInfo] = @[]
  systemFileIdx*: int32

proc toCChar*(c: char): string = 
  case c
  of '\0'..'\x1F', '\x80'..'\xFF': result = '\\' & toOctal(c)
  of '\'', '\"', '\\': result = '\\' & c
  else: result = $(c)

proc makeCString*(s: string): PRope =
  # BUGFIX: We have to split long strings into many ropes. Otherwise
  # this could trigger an InternalError(). See the ropes module for
  # further information.
  const 
    MaxLineLength = 64
  result = nil
  var res = "\""
  for i in countup(0, len(s) - 1):
    if (i + 1) mod MaxLineLength == 0:
      add(res, '\"')
      add(res, tnl)
      app(result, toRope(res)) # reset:
      setLen(res, 1)
      res[0] = '\"'
    add(res, toCChar(s[i]))
  add(res, '\"')
  app(result, toRope(res))


proc newFileInfo(fullPath, projPath: string): TFileInfo =
  result.fullPath = fullPath
  #shallow(result.fullPath)
  result.projPath = projPath
  #shallow(result.projPath)
  let fileName = projPath.extractFilename
  result.shortName = fileName.changeFileExt("")
  result.quotedName = fileName.makeCString
  if optEmbedOrigSrc in gGlobalOptions or true:
    result.lines = @[]

proc fileInfoIdx*(filename: string): int32 =
  var
    canon: string
    pseudoPath = false

  try:
    canon = canonicalizePath(filename)
    shallow(canon)
  except:
    canon = filename
    # The compiler uses "filenames" such as `command line` or `stdin`
    # This flag indicates that we are working with such a path here
    pseudoPath = true

  if filenameToIndexTbl.hasKey(canon):
    result = filenameToIndexTbl[canon]
  else:
    result = fileInfos.len.int32
    fileInfos.add(newFileInfo(canon, if pseudoPath: filename
                                     else: canon.shortenDir))
    filenameToIndexTbl[canon] = result

proc newLineInfo*(fileInfoIdx: int32, line, col: int): TLineInfo =
  result.fileIndex = fileInfoIdx
  result.line = int16(line)
  result.col = int16(col)

proc newLineInfo*(filename: string, line, col: int): TLineInfo {.inline.} =
  result = newLineInfo(filename.fileInfoIdx, line, col)

fileInfos.add(newFileInfo("", "command line"))
var gCmdLineInfo* = newLineInfo(int32(0), 1, 1)

fileInfos.add(newFileInfo("", "compilation artifact"))
var gCodegenLineInfo* = newLineInfo(int32(1), 1, 1)

proc raiseRecoverableError*(msg: string) {.noinline, noreturn.} =
  raise newException(ERecoverableError, msg)

proc sourceLine*(i: TLineInfo): PRope

var
  gNotes*: TNoteKinds = {low(TNoteKind)..high(TNoteKind)} - 
                        {warnShadowIdent, warnUninit,
                         warnProveField, warnProveIndex}
  gErrorCounter*: int = 0     # counts the number of errors
  gHintCounter*: int = 0
  gWarnCounter*: int = 0
  gErrorMax*: int = 1         # stop after gErrorMax errors

when useCaas:
  var stdoutSocket*: TSocket

proc unknownLineInfo*(): TLineInfo =
  result.line = int16(-1)
  result.col = int16(-1)
  result.fileIndex = -1

var 
  msgContext: seq[TLineInfo] = @[]
  lastError = unknownLineInfo()
  bufferedMsgs*: seq[string]

  errorOutputs* = {eStdOut, eStdErr}

proc clearBufferedMsgs* =
  bufferedMsgs = nil

proc suggestWriteln*(s: string) =
  if eStdOut in errorOutputs:
    when useCaas:
      if isNil(stdoutSocket): writeln(stdout, s)
      else:
        writeln(stdout, s)
        stdoutSocket.send(s & "\c\L")
    else:
      writeln(stdout, s)
  
  if eInMemory in errorOutputs:
    bufferedMsgs.safeAdd(s)

proc suggestQuit*() =
  if not isServing:
    quit(0)
  elif isWorkingWithDirtyBuffer:
    # No need to compile the rest if we are working with a
    # throw-away buffer. Incomplete dot expressions frequently
    # found in dirty buffers will result in errors few steps
    # from now anyway.
    raise newException(ESuggestDone, "suggest done")

# this format is understood by many text editors: it is the same that
# Borland and Freepascal use
const
  PosErrorFormat* = "$1($2, $3) Error: $4"
  PosWarningFormat* = "$1($2, $3) Warning: $4"
  PosHintFormat* = "$1($2, $3) Hint: $4"
  PosContextFormat = "$1($2, $3) Info: $4"
  RawErrorFormat* = "Error: $1"
  RawWarningFormat* = "Warning: $1"
  RawHintFormat* = "Hint: $1"

proc getInfoContextLen*(): int = return msgContext.len
proc setInfoContextLen*(L: int) = setLen(msgContext, L)

proc pushInfoContext*(info: TLineInfo) = 
  msgContext.add(info)
  
proc popInfoContext*() = 
  setLen(msgContext, len(msgContext) - 1)

proc getInfoContext*(index: int): TLineInfo =
  let L = msgContext.len
  let i = if index < 0: L + index else: index
  if i >=% L: result = unknownLineInfo()
  else: result = msgContext[i]

proc toFilename*(fileIdx: int32): string =
  if fileIdx < 0: result = "???"
  else: result = fileInfos[fileIdx].projPath

proc toFullPath*(fileIdx: int32): string =
  if fileIdx < 0: result = "???"
  else: result = fileInfos[fileIdx].fullPath

template toFilename*(info: TLineInfo): string =
  info.fileIndex.toFilename

template toFullPath*(info: TLineInfo): string =
  info.fileIndex.toFullPath

proc toMsgFilename*(info: TLineInfo): string =
  if info.fileIndex < 0: result = "???"
  else:
    if gListFullPaths:
      result = fileInfos[info.fileIndex].fullPath
    else:
      result = fileInfos[info.fileIndex].projPath

proc toLinenumber*(info: TLineInfo): int {.inline.} = 
  result = info.line

proc toColumn*(info: TLineInfo): int {.inline.} = 
  result = info.col

proc toFileLine*(info: TLineInfo): string {.inline.} =
  result = info.toFilename & ":" & $info.line

proc toFileLineCol*(info: TLineInfo): string {.inline.} =
  result = info.toFilename & "(" & $info.line & "," & $info.col & ")"

template `$`*(info: TLineInfo): expr = toFileLineCol(info)

proc `??`* (info: TLineInfo, filename: string): bool =
  # only for debugging purposes
  result = filename in info.toFilename

var checkPoints*: seq[TLineInfo] = @[]
var optTrackPos*: TLineInfo

proc addCheckpoint*(info: TLineInfo) = 
  checkPoints.add(info)

proc addCheckpoint*(filename: string, line: int) = 
  addCheckpoint(newLineInfo(filename, line, - 1))

proc outWriteln*(s: string) = 
  ## Writes to stdout. Always.
  if eStdOut in errorOutputs: writeln(stdout, s)
 
proc msgWriteln*(s: string) = 
  ## Writes to stdout. If --stdout option is given, writes to stderr instead.
  if gCmd == cmdIdeTools and optCDebug notin gGlobalOptions: return

  if optStdout in gGlobalOptions:
    if eStdErr in errorOutputs: writeln(stderr, s)
  else:
    if eStdOut in errorOutputs: writeln(stdout, s)
  
  if eInMemory in errorOutputs: bufferedMsgs.safeAdd(s)

proc coordToStr(coord: int): string = 
  if coord == -1: result = "???"
  else: result = $coord
  
proc msgKindToString*(kind: TMsgKind): string = 
  # later versions may provide translated error messages
  result = MsgKindToStr[kind]

proc getMessageStr(msg: TMsgKind, arg: string): string = 
  result = msgKindToString(msg) % [arg]

type
  TCheckPointResult* = enum 
    cpNone, cpFuzzy, cpExact

proc inCheckpoint*(current: TLineInfo): TCheckPointResult = 
  for i in countup(0, high(checkPoints)): 
    if current.fileIndex == checkPoints[i].fileIndex:
      if current.line == checkPoints[i].line and
          abs(current.col-checkPoints[i].col) < 4:
        return cpExact
      if current.line >= checkPoints[i].line:
        return cpFuzzy

type
  TErrorHandling = enum doNothing, doAbort, doRaise

proc handleError(msg: TMsgKind, eh: TErrorHandling, s: string) =
<<<<<<< HEAD
  template maybeTrace =
    if defined(debug) or gVerbosity >= 3 or msg == errInternal:
      writeStackTrace()
=======
  template quit =
    if defined(debug) or gVerbosity >= 3: writeStackTrace()
    quit 1
>>>>>>> 95af2a77

  if msg >= fatalMin and msg <= fatalMax: 
    quit()
  if msg >= errMin and msg <= errMax: 
    inc(gErrorCounter)
    options.gExitcode = 1'i8
    if gErrorCounter >= gErrorMax: 
      quit()
    elif eh == doAbort and gCmd != cmdIdeTools:
      quit()
    elif eh == doRaise:
      raiseRecoverableError(s)

proc `==`*(a, b: TLineInfo): bool = 
  result = a.line == b.line and a.fileIndex == b.fileIndex

proc writeContext(lastinfo: TLineInfo) = 
  var info = lastinfo
  for i in countup(0, len(msgContext) - 1): 
    if msgContext[i] != lastinfo and msgContext[i] != info: 
      msgWriteln(PosContextFormat % [toMsgFilename(msgContext[i]), 
                                     coordToStr(msgContext[i].line), 
                                     coordToStr(msgContext[i].col), 
                                     getMessageStr(errInstantiationFrom, "")])
    info = msgContext[i]

proc rawMessage*(msg: TMsgKind, args: openArray[string]) = 
  var frmt: string
  case msg
  of errMin..errMax: 
    writeContext(unknownLineInfo())
    frmt = RawErrorFormat
  of warnMin..warnMax: 
    if optWarns notin gOptions: return 
    if msg notin gNotes: return 
    writeContext(unknownLineInfo())
    frmt = RawWarningFormat
    inc(gWarnCounter)
  of hintMin..hintMax: 
    if optHints notin gOptions: return 
    if msg notin gNotes: return 
    frmt = RawHintFormat
    inc(gHintCounter)
  let s = `%`(frmt, `%`(msgKindToString(msg), args))
  msgWriteln(s)
  handleError(msg, doAbort, s)

proc rawMessage*(msg: TMsgKind, arg: string) = 
  rawMessage(msg, [arg])

proc writeSurroundingSrc(info: TLineInfo) =
  const indent = "  "
  msgWriteln(indent & info.sourceLine.ropeToStr)
  msgWriteln(indent & repeatChar(info.col, ' ') & '^')

proc liMessage(info: TLineInfo, msg: TMsgKind, arg: string, 
               eh: TErrorHandling) =
  var frmt: string
  var ignoreMsg = false
  case msg
  of errMin..errMax:
    writeContext(info)
    frmt = PosErrorFormat
    # we try to filter error messages so that not two error message
    # in the same file and line are produced:
    #ignoreMsg = lastError == info and eh != doAbort
    lastError = info
  of warnMin..warnMax:
    ignoreMsg = optWarns notin gOptions or msg notin gNotes
    if not ignoreMsg: writeContext(info)
    frmt = PosWarningFormat
    inc(gWarnCounter)
  of hintMin..hintMax: 
    ignoreMsg = optHints notin gOptions or msg notin gNotes
    frmt = PosHintFormat
    inc(gHintCounter)
  let s = frmt % [toMsgFilename(info), coordToStr(info.line),
                  coordToStr(info.col), getMessageStr(msg, arg)]
  if not ignoreMsg:
    msgWriteln(s)
    if optPrintSurroundingSrc and msg in errMin..errMax:
      info.writeSurroundingSrc
  handleError(msg, eh, s)
  
proc fatal*(info: TLineInfo, msg: TMsgKind, arg = "") = 
  liMessage(info, msg, arg, doAbort)

proc globalError*(info: TLineInfo, msg: TMsgKind, arg = "") = 
  liMessage(info, msg, arg, doRaise)

proc globalError*(info: TLineInfo, arg: string) =
  liMessage(info, errGenerated, arg, doRaise)

proc localError*(info: TLineInfo, msg: TMsgKind, arg = "") =
  liMessage(info, msg, arg, doNothing)

proc localError*(info: TLineInfo, arg: string) =
  liMessage(info, errGenerated, arg, doNothing)

proc message*(info: TLineInfo, msg: TMsgKind, arg = "") =
  liMessage(info, msg, arg, doNothing)

proc internalError*(info: TLineInfo, errMsg: string) = 
  if gCmd == cmdIdeTools: return
  writeContext(info)
  liMessage(info, errInternal, errMsg, doAbort)

proc internalError*(errMsg: string) = 
  if gCmd == cmdIdeTools: return
  writeContext(unknownLineInfo())
  rawMessage(errInternal, errMsg)

template assertNotNil*(e: expr): expr =
  if e == nil: internalError($instantiationInfo())
  e

template internalAssert*(e: bool): stmt =
  if not e: internalError($instantiationInfo())

proc addSourceLine*(fileIdx: int32, line: string) =
  fileInfos[fileIdx].lines.add line.toRope

proc sourceLine*(i: TLineInfo): PRope =
  if i.fileIndex < 0: return nil
  
  if not optPreserveOrigSource and fileInfos[i.fileIndex].lines.len == 0:
    try:
      for line in lines(i.toFullPath):
        addSourceLine i.fileIndex, line.string
    except EIO:
      discard
  internalAssert i.fileIndex < fileInfos.len
  # can happen if the error points to EOF:
  if i.line > fileInfos[i.fileIndex].lines.len: return nil

  result = fileInfos[i.fileIndex].lines[i.line-1]

proc quotedFilename*(i: TLineInfo): PRope =
  internalAssert i.fileIndex >= 0
  result = fileInfos[i.fileIndex].quotedName

ropes.errorHandler = proc (err: TRopesError, msg: string, useWarning: bool) =
  case err
  of rInvalidFormatStr:
    internalError("ropes: invalid format string: " & msg)
  of rTokenTooLong:
    internalError("ropes: token too long: " & msg)
  of rCannotOpenFile:
    rawMessage(if useWarning: warnCannotOpenFile else: errCannotOpenFile,
               msg)
 <|MERGE_RESOLUTION|>--- conflicted
+++ resolved
@@ -701,15 +701,10 @@
   TErrorHandling = enum doNothing, doAbort, doRaise
 
 proc handleError(msg: TMsgKind, eh: TErrorHandling, s: string) =
-<<<<<<< HEAD
-  template maybeTrace =
+  template quit =
     if defined(debug) or gVerbosity >= 3 or msg == errInternal:
       writeStackTrace()
-=======
-  template quit =
-    if defined(debug) or gVerbosity >= 3: writeStackTrace()
     quit 1
->>>>>>> 95af2a77
 
   if msg >= fatalMin and msg <= fatalMax: 
     quit()
