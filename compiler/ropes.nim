#
#
#           The Nimrod Compiler
#        (c) Copyright 2013 Andreas Rumpf
#
#    See the file "copying.txt", included in this
#    distribution, for details about the copyright.
#

# Ropes for the C code generator
#
#  Ropes are a data structure that represents a very long string
#  efficiently; especially concatenation is done in O(1) instead of O(N).
#  Ropes make use a lazy evaluation: They are essentially concatenation
#  trees that are only flattened when converting to a native Nimrod
#  string or when written to disk. The empty string is represented by a
#  nil pointer.
#  A little picture makes everything clear:
#
#  "this string" & " is internally " & "represented as"
#
#             con  -- inner nodes do not contain raw data
#            /   \
#           /     \
#          /       \
#        con       "represented as"
#       /   \
#      /     \
#     /       \
#    /         \
#   /           \
#"this string"  " is internally "
#
#  Note that this is the same as:
#  "this string" & (" is internally " & "represented as")
#
#             con
#            /   \
#           /     \
#          /       \
# "this string"    con
#                 /   \
#                /     \
#               /       \
#              /         \
#             /           \
#" is internally "        "represented as"
#
#  The 'con' operator is associative! This does not matter however for
#  the algorithms we use for ropes.
#
#  Note that the left and right pointers are not needed for leaves.
#  Leaves have relatively high memory overhead (~30 bytes on a 32
#  bit machines) and we produce many of them. This is why we cache and
#  share leaves accross different rope trees.
#  To cache them they are inserted in a `cache` array.

import 
  msgs, strutils, platform, hashes, crc, options

type
  TFormatStr* = string # later we may change it to CString for better
                       # performance of the code generator (assignments 
                       # copy the format strings
                       # though it is not necessary)
<<<<<<< HEAD

when true:
  # old version:
  type
    PRope* = ref TRope
    TRope*{.acyclic.} = object of TObject # the empty rope is represented 
                                          # by nil to safe space
      left*, right*: PRope
      length*: int
      data*: string             # != nil if a leaf
    
    TRopeSeq* = seq[PRope]

  proc con*(a, b: PRope): PRope
  proc con*(a: PRope, b: string): PRope
  proc con*(a: string, b: PRope): PRope
  proc con*(a: varargs[PRope]): PRope
  proc app*(a: var PRope, b: PRope)
  proc app*(a: var PRope, b: string)
  proc prepend*(a: var PRope, b: PRope)
  proc toRope*(s: string): PRope
  proc toRope*(i: BiggestInt): PRope
  proc ropeLen*(a: PRope): int
  proc writeRopeIfNotEqual*(r: PRope, filename: string): bool
  proc ropeToStr*(p: PRope): string
  proc ropef*(frmt: TFormatStr, args: varargs[PRope]): PRope
  proc appf*(c: var PRope, frmt: TFormatStr, args: varargs[PRope])
  proc RopeEqualsFile*(r: PRope, f: string): bool
    # returns true if the rope r is the same as the contents of file f
  proc RopeInvariant*(r: PRope): bool
    # exported for debugging
  # implementation

  proc ropeLen(a: PRope): int = 
    if a == nil: result = 0
    else: result = a.length
    
  proc newRope(data: string = nil): PRope = 
    new(result)
    if data != nil: 
      result.length = len(data)
      result.data = data

  proc newMutableRope*(capacity = 30): PRope =
    ## creates a new rope that supports direct modifications of the rope's
    ## 'data' and 'length' fields.
    new(result)
    result.data = newStringOfCap(capacity)

  proc freezeMutableRope*(r: PRope) {.inline.} =
    r.length = r.data.len

  var 
    cache: array[0..2048*2 -1, PRope]

  proc RopeInvariant(r: PRope): bool = 
    if r == nil: 
      result = true
    else: 
      result = true #
                    #    if r.data <> snil then
                    #      result := true
                    #    else begin
                    #      result := (r.left <> nil) and (r.right <> nil);
                    #      if result then result := ropeInvariant(r.left);
                    #      if result then result := ropeInvariant(r.right);
                    #    end 

  proc insertInCache(s: string): PRope = 
    var h = hash(s) and high(cache)
    result = cache[h]
    if isNil(result) or result.data != s:
      result = newRope(s)
      cache[h] = result
    
  proc toRope(s: string): PRope =
    if s.len == 0:
      result = nil
    else:
      result = insertInCache(s)
    assert(RopeInvariant(result))

  proc RopeSeqInsert(rs: var TRopeSeq, r: PRope, at: Natural) = 
    var length = len(rs)
    if at > length: 
      setlen(rs, at + 1)
    else: 
      setlen(rs, length + 1)    # move old rope elements:
    for i in countdown(length, at + 1): 
      rs[i] = rs[i - 1] # this is correct, I used pen and paper to validate it
    rs[at] = r

  proc newRecRopeToStr(result: var string, resultLen: var int, r: PRope) = 
    var stack = @[r]
    while len(stack) > 0: 
      var it = pop(stack)
      while it.data == nil: 
        add(stack, it.right)
        it = it.left
      assert(it.data != nil)
      CopyMem(addr(result[resultLen]), addr(it.data[0]), it.length)
      Inc(resultLen, it.length)
      assert(resultLen <= len(result))

  proc ropeToStr(p: PRope): string = 
    if p == nil: 
      result = ""
    else: 
      result = newString(p.length)
      var resultLen = 0
      newRecRopeToStr(result, resultLen, p)

  proc con(a, b: PRope): PRope = 
    if a == nil: result = b
    elif b == nil: result = a
    else:
      result = newRope()
      result.length = a.length + b.length
      result.left = a
      result.right = b

  proc con(a: PRope, b: string): PRope = result = con(a, toRope(b))
  proc con(a: string, b: PRope): PRope = result = con(toRope(a), b)

  proc con(a: varargs[PRope]): PRope = 
    for i in countup(0, high(a)): result = con(result, a[i])

  proc toRope(i: BiggestInt): PRope = result = toRope($i)

  proc app(a: var PRope, b: PRope) = a = con(a, b)
  proc app(a: var PRope, b: string) = a = con(a, b)
  proc prepend(a: var PRope, b: PRope) = a = con(b, a)

  proc writeRope*(f: TFile, c: PRope) = 
    var stack = @[c]
    while len(stack) > 0: 
      var it = pop(stack)
      while it.data == nil: 
        add(stack, it.right)
        it = it.left
        assert(it != nil)
      assert(it.data != nil)
      write(f, it.data)

  proc WriteRope*(head: PRope, filename: string, useWarning = false) =
    var f: tfile
    if open(f, filename, fmWrite):
      if head != nil: WriteRope(f, head)
      close(f)
    else:
      rawMessage(if useWarning: warnCannotOpenFile else: errCannotOpenFile,
                 filename)

  proc ropef(frmt: TFormatStr, args: varargs[PRope]): PRope = 
    var i = 0
    var length = len(frmt)
=======
  PRope* = ref TRope
  TRope*{.acyclic.} = object of TObject # the empty rope is represented 
                                        # by nil to safe space
    left*, right*: PRope
    length*: int
    data*: string             # != nil if a leaf
  
  TRopeSeq* = seq[PRope]

proc con*(a, b: PRope): PRope
proc con*(a: PRope, b: string): PRope
proc con*(a: string, b: PRope): PRope
proc con*(a: varargs[PRope]): PRope
proc app*(a: var PRope, b: PRope)
proc app*(a: var PRope, b: string)
proc prepend*(a: var PRope, b: PRope)
proc toRope*(s: string): PRope
proc toRope*(i: BiggestInt): PRope
proc ropeLen*(a: PRope): int
proc writeRopeIfNotEqual*(r: PRope, filename: string): bool
proc ropeToStr*(p: PRope): string
proc ropef*(frmt: TFormatStr, args: varargs[PRope]): PRope
proc appf*(c: var PRope, frmt: TFormatStr, args: varargs[PRope])
proc RopeEqualsFile*(r: PRope, f: string): bool
  # returns true if the rope r is the same as the contents of file f
proc RopeInvariant*(r: PRope): bool
  # exported for debugging
# implementation

proc ropeLen(a: PRope): int = 
  if a == nil: result = 0
  else: result = a.length
  
proc newRope(data: string = nil): PRope = 
  new(result)
  if data != nil: 
    result.length = len(data)
    result.data = data

proc newMutableRope*(capacity = 30): PRope =
  ## creates a new rope that supports direct modifications of the rope's
  ## 'data' and 'length' fields.
  new(result)
  result.data = newStringOfCap(capacity)

proc freezeMutableRope*(r: PRope) {.inline.} =
  r.length = r.data.len

var 
  cache: array[0..2048*2 -1, PRope]

proc RopeInvariant(r: PRope): bool = 
  if r == nil: 
    result = true
  else: 
    result = true #
                  #    if r.data <> snil then
                  #      result := true
                  #    else begin
                  #      result := (r.left <> nil) and (r.right <> nil);
                  #      if result then result := ropeInvariant(r.left);
                  #      if result then result := ropeInvariant(r.right);
                  #    end 

proc insertInCache(s: string): PRope = 
  var h = hash(s) and high(cache)
  result = cache[h]
  if isNil(result) or result.data != s:
    result = newRope(s)
    cache[h] = result
  
proc toRope(s: string): PRope =
  if s.len == 0:
>>>>>>> 48a2d66e
    result = nil
  else:
    result = insertInCache(s)
  assert(RopeInvariant(result))

proc RopeSeqInsert(rs: var TRopeSeq, r: PRope, at: Natural) = 
  var length = len(rs)
  if at > length: 
    setlen(rs, at + 1)
  else: 
    setlen(rs, length + 1)    # move old rope elements:
  for i in countdown(length, at + 1): 
    rs[i] = rs[i - 1] # this is correct, I used pen and paper to validate it
  rs[at] = r

proc newRecRopeToStr(result: var string, resultLen: var int, r: PRope) = 
  var stack = @[r]
  while len(stack) > 0: 
    var it = pop(stack)
    while it.data == nil: 
      add(stack, it.right)
      it = it.left
    assert(it.data != nil)
    CopyMem(addr(result[resultLen]), addr(it.data[0]), it.length)
    Inc(resultLen, it.length)
    assert(resultLen <= len(result))

proc ropeToStr(p: PRope): string = 
  if p == nil: 
    result = ""
  else: 
    result = newString(p.length)
    var resultLen = 0
    newRecRopeToStr(result, resultLen, p)

proc con(a, b: PRope): PRope = 
  if a == nil: result = b
  elif b == nil: result = a
  else:
    result = newRope()
    result.length = a.length + b.length
    result.left = a
    result.right = b

proc con(a: PRope, b: string): PRope = result = con(a, toRope(b))
proc con(a: string, b: PRope): PRope = result = con(toRope(a), b)

proc con(a: varargs[PRope]): PRope = 
  for i in countup(0, high(a)): result = con(result, a[i])

proc toRope(i: BiggestInt): PRope = result = toRope($i)

proc app(a: var PRope, b: PRope) = a = con(a, b)
proc app(a: var PRope, b: string) = a = con(a, b)
proc prepend(a: var PRope, b: PRope) = a = con(b, a)

proc writeRope*(f: TFile, c: PRope) = 
  var stack = @[c]
  while len(stack) > 0: 
    var it = pop(stack)
    while it.data == nil: 
      add(stack, it.right)
      it = it.left
      assert(it != nil)
    assert(it.data != nil)
    write(f, it.data)

proc WriteRope*(head: PRope, filename: string, useWarning = false) =
  var f: tfile
  if open(f, filename, fmWrite):
    if head != nil: WriteRope(f, head)
    close(f)
  else:
    rawMessage(if useWarning: warnCannotOpenFile else: errCannotOpenFile,
               filename)

proc ropef(frmt: TFormatStr, args: varargs[PRope]): PRope = 
  var i = 0
  var length = len(frmt)
  result = nil
  var num = 0
  while i <= length - 1: 
    if frmt[i] == '$': 
      inc(i)                  # skip '$'
      case frmt[i]
      of '$': 
        app(result, "$")
        inc(i)
<<<<<<< HEAD

  proc crcFromRope(r: PRope): TCrc32 = 
    result = newCrcFromRopeAux(r, initCrc32)

  proc writeRopeIfNotEqual(r: PRope, filename: string): bool = 
    # returns true if overwritten
    var c: TCrc32
    c = crcFromFile(filename)
    if c != crcFromRope(r): 
      writeRope(r, filename)
      result = true
    else: 
      result = false

else:
  # optimized version with 'unsafeNew':

  type
    PRope* = ref TRope
    TRope*{.acyclic.} = object of TObject # the empty rope is represented 
                                          # by nil to safe space
      left, right: PRope
      L: int                            # < 0 if a leaf
      d: array [0..PayloadSize, char]             # != nil if a leaf
    
    TRopeSeq* = seq[PRope]

  proc con*(a, b: PRope): PRope
  proc con*(a: PRope, b: string): PRope
  proc con*(a: string, b: PRope): PRope
  proc con*(a: varargs[PRope]): PRope
  proc app*(a: var PRope, b: PRope)
  proc app*(a: var PRope, b: string)
  proc prepend*(a: var PRope, b: PRope)
  proc toRope*(s: string): PRope
  proc toRope*(i: BiggestInt): PRope
  proc ropeLen*(a: PRope): int
  proc writeRopeIfNotEqual*(r: PRope, filename: string): bool
  proc ropeToStr*(p: PRope): string
  proc ropef*(frmt: TFormatStr, args: varargs[PRope]): PRope
  proc appf*(c: var PRope, frmt: TFormatStr, args: varargs[PRope])
  proc RopeEqualsFile*(r: PRope, f: string): bool
    # returns true if the rope r is the same as the contents of file f
  proc RopeInvariant*(r: PRope): bool
    # exported for debugging
  # implementation

  proc ropeLen(a: PRope): int = 
    if a == nil: result = 0
    else: result = a.L.abs
    
  proc newRope(data: string = nil): PRope =
    if data != nil:
      unsafeNew(result, sizeof(TRope)-PayloadSize+len(data)+1)
      result.L = -len(data)
      # copy including '\0':
      copyMem(addr result.d, cstring(data), len(data))
    else:
      unsafeNew(result, sizeof(TRope)-PayloadSize+1)

  proc eqContent(r: PRope, s: string): bool =
    assert r.L < 0
    if -r.L == s.len:
      result = equalMem(addr(r.d), cstring(s), s.len)

  when false:
    proc newMutableRope*(capacity = 30): PRope =
      ## creates a new rope that supports direct modifications of the rope's
      ## 'data' and 'length' fields.
      new(result)
      result.data = newStringOfCap(capacity)

    proc freezeMutableRope*(r: PRope) {.inline.} =
      r.length = r.data.len

  var 
    cache: array[0..2048*2 -1, PRope]

  proc RopeInvariant(r: PRope): bool = 
    if r == nil: 
      result = true
    else: 
      result = true #
                    #    if r.data <> snil then
                    #      result := true
                    #    else begin
                    #      result := (r.left <> nil) and (r.right <> nil);
                    #      if result then result := ropeInvariant(r.left);
                    #      if result then result := ropeInvariant(r.right);
                    #    end 

  proc insertInCache(s: string): PRope = 
    var h = hash(s) and high(cache)
    result = cache[h]
    if isNil(result) or not eqContent(result, s):
      result = newRope(s)
      cache[h] = result
    
  proc toRope(s: string): PRope =
    if s.len == 0:
      result = nil
    else:
      result = insertInCache(s)
    assert(RopeInvariant(result))

  proc RopeSeqInsert(rs: var TRopeSeq, r: PRope, at: Natural) = 
    var length = len(rs)
    if at > length: 
      setlen(rs, at + 1)
    else: 
      setlen(rs, length + 1)    # move old rope elements:
    for i in countdown(length, at + 1): 
      rs[i] = rs[i - 1] # this is correct, I used pen and paper to validate it
    rs[at] = r

  proc newRecRopeToStr(result: var string, resultLen: var int, r: PRope) = 
    var stack = @[r]
    while len(stack) > 0: 
      var it = pop(stack)
      while it.L >= 0:
        add(stack, it.right)
        it = it.left
      assert(it.L < 0)
      CopyMem(addr(result[resultLen]), addr(it.d[0]), -it.L)
      Inc(resultLen, -it.L)
      assert(resultLen <= len(result))

  proc ropeToStr(p: PRope): string = 
    if p == nil: 
      result = ""
    else:
      result = newString(p.L.abs)
      var resultLen = 0
      newRecRopeToStr(result, resultLen, p)

  proc con(a, b: PRope): PRope = 
    if a == nil: result = b
    elif b == nil: result = a
    else:
      result = newRope()
      result.L = a.L.abs + b.L.abs
      result.left = a
      result.right = b

  proc con(a: PRope, b: string): PRope = result = con(a, toRope(b))
  proc con(a: string, b: PRope): PRope = result = con(toRope(a), b)

  proc con(a: varargs[PRope]): PRope = 
    for i in countup(0, high(a)): result = con(result, a[i])

  proc toRope(i: BiggestInt): PRope = result = toRope($i)

  proc app(a: var PRope, b: PRope) = a = con(a, b)
  proc app(a: var PRope, b: string) = a = con(a, b)
  proc prepend(a: var PRope, b: PRope) = a = con(b, a)

  proc writeRope*(f: TFile, c: PRope) =
    var stack = @[c]
    while len(stack) > 0:
      var it = pop(stack)
      while it.L >= 0:
        add(stack, it.right)
        it = it.left
        assert(it != nil)
      assert(it.L < 0)
      let L = -it.L
      if writeBuffer(f, cstring(it.d), L) != L:
        InternalError("cannot store file")

  proc WriteRope*(head: PRope, filename: string, useWarning = false) =
    var f: tfile
    if open(f, filename, fmWrite):
      if head != nil: WriteRope(f, head)
      close(f)
    else:
      rawMessage(if useWarning: warnCannotOpenFile else: errCannotOpenFile,
                 filename)

  proc ropef(frmt: TFormatStr, args: varargs[PRope]): PRope = 
    var i = 0
    var length = len(frmt)
    result = nil
    var num = 0
    while i <= length - 1: 
      if frmt[i] == '$': 
        inc(i)                  # skip '$'
        case frmt[i]
        of '$': 
          app(result, "$")
          inc(i)
        of '#': 
          inc(i)
          app(result, args[num])
          inc(num)
        of '0'..'9': 
          var j = 0
          while true: 
            j = (j * 10) + Ord(frmt[i]) - ord('0')
            inc(i)
            if (i > length + 0 - 1) or not (frmt[i] in {'0'..'9'}): break 
          num = j
          if j > high(args) + 1: 
            internalError("ropes: invalid format string $" & $(j))
          else:
            app(result, args[j - 1])
        of 'n':
          if optLineDir notin gOptions: app(result, tnl)
          inc i
        of 'N':
          app(result, tnl)
=======
      of '#': 
        inc(i)
        app(result, args[num])
        inc(num)
      of '0'..'9': 
        var j = 0
        while true: 
          j = (j * 10) + Ord(frmt[i]) - ord('0')
>>>>>>> 48a2d66e
          inc(i)
          if (i > length + 0 - 1) or not (frmt[i] in {'0'..'9'}): break 
        num = j
        if j > high(args) + 1: 
          internalError("ropes: invalid format string $" & $(j))
        else:
          app(result, args[j - 1])
      of 'n':
        if optLineDir notin gOptions: app(result, tnl)
        inc i
      of 'N':
        app(result, tnl)
        inc(i)
      else: InternalError("ropes: invalid format string $" & frmt[i])
    var start = i
    while i < length:
      if frmt[i] != '$': inc(i)
      else: break
    if i - 1 >= start: 
      app(result, substr(frmt, start, i - 1))
  assert(RopeInvariant(result))

proc appf(c: var PRope, frmt: TFormatStr, args: varargs[PRope]) = 
  app(c, ropef(frmt, args))

const 
  bufSize = 1024              # 1 KB is reasonable

proc auxRopeEqualsFile(r: PRope, bin: var tfile, buf: Pointer): bool = 
  if r.data != nil:
    if r.length > bufSize: 
      internalError("ropes: token too long")
      return
    var readBytes = readBuffer(bin, buf, r.length)
    result = readBytes == r.length and
        equalMem(buf, addr(r.data[0]), r.length) # BUGFIX
  else: 
    result = auxRopeEqualsFile(r.left, bin, buf)
    if result: result = auxRopeEqualsFile(r.right, bin, buf)
  
proc RopeEqualsFile(r: PRope, f: string): bool = 
  var bin: tfile
  result = open(bin, f)
  if not result: 
    return                    # not equal if file does not exist
  var buf = alloc(BufSize)
  result = auxRopeEqualsFile(r, bin, buf)
  if result: 
    result = readBuffer(bin, buf, bufSize) == 0 # really at the end of file?
  dealloc(buf)
  close(bin)

proc crcFromRopeAux(r: PRope, startVal: TCrc32): TCrc32 = 
  if r.data != nil: 
    result = startVal
    for i in countup(0, len(r.data) - 1): 
      result = updateCrc32(r.data[i], result)
  else: 
    result = crcFromRopeAux(r.left, startVal)
    result = crcFromRopeAux(r.right, result)

proc newCrcFromRopeAux(r: PRope, startVal: TCrc32): TCrc32 = 
  # XXX profiling shows this is actually expensive
  var stack: TRopeSeq = @[r]
  result = startVal
  while len(stack) > 0: 
    var it = pop(stack)
    while it.data == nil: 
      add(stack, it.right)
      it = it.left
    assert(it.data != nil)
    var i = 0
    var L = len(it.data)
    while i < L: 
      result = updateCrc32(it.data[i], result)
      inc(i)

proc crcFromRope(r: PRope): TCrc32 = 
  result = newCrcFromRopeAux(r, initCrc32)

proc writeRopeIfNotEqual(r: PRope, filename: string): bool = 
  # returns true if overwritten
  var c: TCrc32
  c = crcFromFile(filename)
  if c != crcFromRope(r): 
    writeRope(r, filename)
    result = true
  else: 
    result = false<|MERGE_RESOLUTION|>--- conflicted
+++ resolved
@@ -1,7 +1,7 @@
 #
 #
 #           The Nimrod Compiler
-#        (c) Copyright 2013 Andreas Rumpf
+#        (c) Copyright 2012 Andreas Rumpf
 #
 #    See the file "copying.txt", included in this
 #    distribution, for details about the copyright.
@@ -63,164 +63,6 @@
                        # performance of the code generator (assignments 
                        # copy the format strings
                        # though it is not necessary)
-<<<<<<< HEAD
-
-when true:
-  # old version:
-  type
-    PRope* = ref TRope
-    TRope*{.acyclic.} = object of TObject # the empty rope is represented 
-                                          # by nil to safe space
-      left*, right*: PRope
-      length*: int
-      data*: string             # != nil if a leaf
-    
-    TRopeSeq* = seq[PRope]
-
-  proc con*(a, b: PRope): PRope
-  proc con*(a: PRope, b: string): PRope
-  proc con*(a: string, b: PRope): PRope
-  proc con*(a: varargs[PRope]): PRope
-  proc app*(a: var PRope, b: PRope)
-  proc app*(a: var PRope, b: string)
-  proc prepend*(a: var PRope, b: PRope)
-  proc toRope*(s: string): PRope
-  proc toRope*(i: BiggestInt): PRope
-  proc ropeLen*(a: PRope): int
-  proc writeRopeIfNotEqual*(r: PRope, filename: string): bool
-  proc ropeToStr*(p: PRope): string
-  proc ropef*(frmt: TFormatStr, args: varargs[PRope]): PRope
-  proc appf*(c: var PRope, frmt: TFormatStr, args: varargs[PRope])
-  proc RopeEqualsFile*(r: PRope, f: string): bool
-    # returns true if the rope r is the same as the contents of file f
-  proc RopeInvariant*(r: PRope): bool
-    # exported for debugging
-  # implementation
-
-  proc ropeLen(a: PRope): int = 
-    if a == nil: result = 0
-    else: result = a.length
-    
-  proc newRope(data: string = nil): PRope = 
-    new(result)
-    if data != nil: 
-      result.length = len(data)
-      result.data = data
-
-  proc newMutableRope*(capacity = 30): PRope =
-    ## creates a new rope that supports direct modifications of the rope's
-    ## 'data' and 'length' fields.
-    new(result)
-    result.data = newStringOfCap(capacity)
-
-  proc freezeMutableRope*(r: PRope) {.inline.} =
-    r.length = r.data.len
-
-  var 
-    cache: array[0..2048*2 -1, PRope]
-
-  proc RopeInvariant(r: PRope): bool = 
-    if r == nil: 
-      result = true
-    else: 
-      result = true #
-                    #    if r.data <> snil then
-                    #      result := true
-                    #    else begin
-                    #      result := (r.left <> nil) and (r.right <> nil);
-                    #      if result then result := ropeInvariant(r.left);
-                    #      if result then result := ropeInvariant(r.right);
-                    #    end 
-
-  proc insertInCache(s: string): PRope = 
-    var h = hash(s) and high(cache)
-    result = cache[h]
-    if isNil(result) or result.data != s:
-      result = newRope(s)
-      cache[h] = result
-    
-  proc toRope(s: string): PRope =
-    if s.len == 0:
-      result = nil
-    else:
-      result = insertInCache(s)
-    assert(RopeInvariant(result))
-
-  proc RopeSeqInsert(rs: var TRopeSeq, r: PRope, at: Natural) = 
-    var length = len(rs)
-    if at > length: 
-      setlen(rs, at + 1)
-    else: 
-      setlen(rs, length + 1)    # move old rope elements:
-    for i in countdown(length, at + 1): 
-      rs[i] = rs[i - 1] # this is correct, I used pen and paper to validate it
-    rs[at] = r
-
-  proc newRecRopeToStr(result: var string, resultLen: var int, r: PRope) = 
-    var stack = @[r]
-    while len(stack) > 0: 
-      var it = pop(stack)
-      while it.data == nil: 
-        add(stack, it.right)
-        it = it.left
-      assert(it.data != nil)
-      CopyMem(addr(result[resultLen]), addr(it.data[0]), it.length)
-      Inc(resultLen, it.length)
-      assert(resultLen <= len(result))
-
-  proc ropeToStr(p: PRope): string = 
-    if p == nil: 
-      result = ""
-    else: 
-      result = newString(p.length)
-      var resultLen = 0
-      newRecRopeToStr(result, resultLen, p)
-
-  proc con(a, b: PRope): PRope = 
-    if a == nil: result = b
-    elif b == nil: result = a
-    else:
-      result = newRope()
-      result.length = a.length + b.length
-      result.left = a
-      result.right = b
-
-  proc con(a: PRope, b: string): PRope = result = con(a, toRope(b))
-  proc con(a: string, b: PRope): PRope = result = con(toRope(a), b)
-
-  proc con(a: varargs[PRope]): PRope = 
-    for i in countup(0, high(a)): result = con(result, a[i])
-
-  proc toRope(i: BiggestInt): PRope = result = toRope($i)
-
-  proc app(a: var PRope, b: PRope) = a = con(a, b)
-  proc app(a: var PRope, b: string) = a = con(a, b)
-  proc prepend(a: var PRope, b: PRope) = a = con(b, a)
-
-  proc writeRope*(f: TFile, c: PRope) = 
-    var stack = @[c]
-    while len(stack) > 0: 
-      var it = pop(stack)
-      while it.data == nil: 
-        add(stack, it.right)
-        it = it.left
-        assert(it != nil)
-      assert(it.data != nil)
-      write(f, it.data)
-
-  proc WriteRope*(head: PRope, filename: string, useWarning = false) =
-    var f: tfile
-    if open(f, filename, fmWrite):
-      if head != nil: WriteRope(f, head)
-      close(f)
-    else:
-      rawMessage(if useWarning: warnCannotOpenFile else: errCannotOpenFile,
-                 filename)
-
-  proc ropef(frmt: TFormatStr, args: varargs[PRope]): PRope = 
-    var i = 0
-    var length = len(frmt)
-=======
   PRope* = ref TRope
   TRope*{.acyclic.} = object of TObject # the empty rope is represented 
                                         # by nil to safe space
@@ -294,7 +136,6 @@
   
 proc toRope(s: string): PRope =
   if s.len == 0:
->>>>>>> 48a2d66e
     result = nil
   else:
     result = insertInCache(s)
@@ -383,218 +224,6 @@
       of '$': 
         app(result, "$")
         inc(i)
-<<<<<<< HEAD
-
-  proc crcFromRope(r: PRope): TCrc32 = 
-    result = newCrcFromRopeAux(r, initCrc32)
-
-  proc writeRopeIfNotEqual(r: PRope, filename: string): bool = 
-    # returns true if overwritten
-    var c: TCrc32
-    c = crcFromFile(filename)
-    if c != crcFromRope(r): 
-      writeRope(r, filename)
-      result = true
-    else: 
-      result = false
-
-else:
-  # optimized version with 'unsafeNew':
-
-  type
-    PRope* = ref TRope
-    TRope*{.acyclic.} = object of TObject # the empty rope is represented 
-                                          # by nil to safe space
-      left, right: PRope
-      L: int                            # < 0 if a leaf
-      d: array [0..PayloadSize, char]             # != nil if a leaf
-    
-    TRopeSeq* = seq[PRope]
-
-  proc con*(a, b: PRope): PRope
-  proc con*(a: PRope, b: string): PRope
-  proc con*(a: string, b: PRope): PRope
-  proc con*(a: varargs[PRope]): PRope
-  proc app*(a: var PRope, b: PRope)
-  proc app*(a: var PRope, b: string)
-  proc prepend*(a: var PRope, b: PRope)
-  proc toRope*(s: string): PRope
-  proc toRope*(i: BiggestInt): PRope
-  proc ropeLen*(a: PRope): int
-  proc writeRopeIfNotEqual*(r: PRope, filename: string): bool
-  proc ropeToStr*(p: PRope): string
-  proc ropef*(frmt: TFormatStr, args: varargs[PRope]): PRope
-  proc appf*(c: var PRope, frmt: TFormatStr, args: varargs[PRope])
-  proc RopeEqualsFile*(r: PRope, f: string): bool
-    # returns true if the rope r is the same as the contents of file f
-  proc RopeInvariant*(r: PRope): bool
-    # exported for debugging
-  # implementation
-
-  proc ropeLen(a: PRope): int = 
-    if a == nil: result = 0
-    else: result = a.L.abs
-    
-  proc newRope(data: string = nil): PRope =
-    if data != nil:
-      unsafeNew(result, sizeof(TRope)-PayloadSize+len(data)+1)
-      result.L = -len(data)
-      # copy including '\0':
-      copyMem(addr result.d, cstring(data), len(data))
-    else:
-      unsafeNew(result, sizeof(TRope)-PayloadSize+1)
-
-  proc eqContent(r: PRope, s: string): bool =
-    assert r.L < 0
-    if -r.L == s.len:
-      result = equalMem(addr(r.d), cstring(s), s.len)
-
-  when false:
-    proc newMutableRope*(capacity = 30): PRope =
-      ## creates a new rope that supports direct modifications of the rope's
-      ## 'data' and 'length' fields.
-      new(result)
-      result.data = newStringOfCap(capacity)
-
-    proc freezeMutableRope*(r: PRope) {.inline.} =
-      r.length = r.data.len
-
-  var 
-    cache: array[0..2048*2 -1, PRope]
-
-  proc RopeInvariant(r: PRope): bool = 
-    if r == nil: 
-      result = true
-    else: 
-      result = true #
-                    #    if r.data <> snil then
-                    #      result := true
-                    #    else begin
-                    #      result := (r.left <> nil) and (r.right <> nil);
-                    #      if result then result := ropeInvariant(r.left);
-                    #      if result then result := ropeInvariant(r.right);
-                    #    end 
-
-  proc insertInCache(s: string): PRope = 
-    var h = hash(s) and high(cache)
-    result = cache[h]
-    if isNil(result) or not eqContent(result, s):
-      result = newRope(s)
-      cache[h] = result
-    
-  proc toRope(s: string): PRope =
-    if s.len == 0:
-      result = nil
-    else:
-      result = insertInCache(s)
-    assert(RopeInvariant(result))
-
-  proc RopeSeqInsert(rs: var TRopeSeq, r: PRope, at: Natural) = 
-    var length = len(rs)
-    if at > length: 
-      setlen(rs, at + 1)
-    else: 
-      setlen(rs, length + 1)    # move old rope elements:
-    for i in countdown(length, at + 1): 
-      rs[i] = rs[i - 1] # this is correct, I used pen and paper to validate it
-    rs[at] = r
-
-  proc newRecRopeToStr(result: var string, resultLen: var int, r: PRope) = 
-    var stack = @[r]
-    while len(stack) > 0: 
-      var it = pop(stack)
-      while it.L >= 0:
-        add(stack, it.right)
-        it = it.left
-      assert(it.L < 0)
-      CopyMem(addr(result[resultLen]), addr(it.d[0]), -it.L)
-      Inc(resultLen, -it.L)
-      assert(resultLen <= len(result))
-
-  proc ropeToStr(p: PRope): string = 
-    if p == nil: 
-      result = ""
-    else:
-      result = newString(p.L.abs)
-      var resultLen = 0
-      newRecRopeToStr(result, resultLen, p)
-
-  proc con(a, b: PRope): PRope = 
-    if a == nil: result = b
-    elif b == nil: result = a
-    else:
-      result = newRope()
-      result.L = a.L.abs + b.L.abs
-      result.left = a
-      result.right = b
-
-  proc con(a: PRope, b: string): PRope = result = con(a, toRope(b))
-  proc con(a: string, b: PRope): PRope = result = con(toRope(a), b)
-
-  proc con(a: varargs[PRope]): PRope = 
-    for i in countup(0, high(a)): result = con(result, a[i])
-
-  proc toRope(i: BiggestInt): PRope = result = toRope($i)
-
-  proc app(a: var PRope, b: PRope) = a = con(a, b)
-  proc app(a: var PRope, b: string) = a = con(a, b)
-  proc prepend(a: var PRope, b: PRope) = a = con(b, a)
-
-  proc writeRope*(f: TFile, c: PRope) =
-    var stack = @[c]
-    while len(stack) > 0:
-      var it = pop(stack)
-      while it.L >= 0:
-        add(stack, it.right)
-        it = it.left
-        assert(it != nil)
-      assert(it.L < 0)
-      let L = -it.L
-      if writeBuffer(f, cstring(it.d), L) != L:
-        InternalError("cannot store file")
-
-  proc WriteRope*(head: PRope, filename: string, useWarning = false) =
-    var f: tfile
-    if open(f, filename, fmWrite):
-      if head != nil: WriteRope(f, head)
-      close(f)
-    else:
-      rawMessage(if useWarning: warnCannotOpenFile else: errCannotOpenFile,
-                 filename)
-
-  proc ropef(frmt: TFormatStr, args: varargs[PRope]): PRope = 
-    var i = 0
-    var length = len(frmt)
-    result = nil
-    var num = 0
-    while i <= length - 1: 
-      if frmt[i] == '$': 
-        inc(i)                  # skip '$'
-        case frmt[i]
-        of '$': 
-          app(result, "$")
-          inc(i)
-        of '#': 
-          inc(i)
-          app(result, args[num])
-          inc(num)
-        of '0'..'9': 
-          var j = 0
-          while true: 
-            j = (j * 10) + Ord(frmt[i]) - ord('0')
-            inc(i)
-            if (i > length + 0 - 1) or not (frmt[i] in {'0'..'9'}): break 
-          num = j
-          if j > high(args) + 1: 
-            internalError("ropes: invalid format string $" & $(j))
-          else:
-            app(result, args[j - 1])
-        of 'n':
-          if optLineDir notin gOptions: app(result, tnl)
-          inc i
-        of 'N':
-          app(result, tnl)
-=======
       of '#': 
         inc(i)
         app(result, args[num])
@@ -603,7 +232,6 @@
         var j = 0
         while true: 
           j = (j * 10) + Ord(frmt[i]) - ord('0')
->>>>>>> 48a2d66e
           inc(i)
           if (i > length + 0 - 1) or not (frmt[i] in {'0'..'9'}): break 
         num = j
