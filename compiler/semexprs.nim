--- conflicted
+++ resolved
@@ -247,20 +247,6 @@
   else:
     GlobalError(n.info, errXExpectsTwoArguments, "is")
 
-proc semOpAux2(c: PContext, n: PNode): PNode =
-  result = n.shallowCopy
-  result.sons[0] = n.sons[0]
-  for i in countup(1, n.len - 1):
-    let a = n.sons[i]
-    if a.kind == nkExprEqExpr and a.len == 2:
-      var arg = a.shallowCopy
-      arg.sons[0] = newIdentNode(considerAcc(a.sons[0]), a.sons[0].info)
-      arg.sons[1] = semExprWithType(c, a.sons[1])
-      arg.typ = a.sons[1].typ
-      result.sons[i] = arg
-    else:
-      result.sons[i] = semExprWithType(c, a)
-
 proc semOpAux(c: PContext, n: PNode) =
   for i in countup(1, sonsLen(n) - 1):
     var a = n.sons[i]
@@ -491,7 +477,6 @@
   
 include semmagic
 
-<<<<<<< HEAD
 proc evalAtCompileTime(c: PContext, n: PNode): PNode =
   result = n
   if n.kind notin nkCallKinds or n.sons[0].kind != nkSym: return
@@ -531,12 +516,8 @@
   if result.isNil:
     LocalError(n.info, errCannotInterpretNodeX, renderTree(n))
 
-proc semDirectCallAnalyseEffects(c: PContext, n: PNode,
-                                 flags: TExprFlags): PNode =
-=======
 proc semOverloadedCallAnalyseEffects(c: PContext, n: PNode, nOrig: PNode,
                                      flags: TExprFlags): PNode =
->>>>>>> 07b36121
   if efWantIterator in flags:
     result = semOverloadedCall(c, n, nOrig, {skIterator})
   elif efInTypeOf in flags:
@@ -547,15 +528,6 @@
   if result != nil:
     if result.sons[0].kind != nkSym: 
       InternalError("semDirectCallAnalyseEffects")
-<<<<<<< HEAD
-    var callee = result.sons[0].sym
-    if (callee.kind == skIterator) and (callee.id == c.p.owner.id): 
-      GlobalError(n.info, errRecursiveDependencyX, callee.name.s)
-    if sfNoSideEffect notin callee.flags:
-      if {sfImportc, sfSideEffect} * callee.flags != {}:
-        incl(c.p.owner.flags, sfSideEffect)
-  
-=======
     let callee = result.sons[0].sym
     case callee.kind
     of skMacro, skTemplate: nil
@@ -570,7 +542,6 @@
                                  flags: TExprFlags): PNode =
   result = semOverloadedCallAnalyseEffects(c, n, nOrig, flags)
 
->>>>>>> 07b36121
 proc semIndirectOp(c: PContext, n: PNode, flags: TExprFlags): PNode = 
   result = nil
   var prc = n.sons[0]
@@ -614,6 +585,7 @@
     # the old ``prc`` (which is likely an nkIdent) has to be restored:
     if result == nil: 
       n.sons[0] = prc
+      nOrig.sons[0] = prc
       result = semOverloadedCallAnalyseEffects(c, n, nOrig, flags)
     if result == nil: 
       GlobalError(n.info, errExprXCannotBeCalled, 
@@ -629,16 +601,9 @@
   let nOrig = n.copyTree
   semOpAux(c, n)
   result = semOverloadedCallAnalyseEffects(c, n, nOrig, flags)
-  if result == nil: 
+  if result == nil:
     result = overloadedCallOpr(c, n)
     if result == nil: GlobalError(n.Info, errGenerated, getNotFoundError(c, n))
-<<<<<<< HEAD
-  fixAbstractType(c, result)
-  analyseIfAddressTakenInCall(c, result)
-  if result.sons[0].sym.magic != mNone:
-    result = magicsAfterOverloadResolution(c, result, flags)
-  result = evalAtCompileTime(c, result)
-=======
   let callee = result.sons[0].sym
   case callee.kind
   of skMacro: result = semMacroExpr(c, nOrig, callee)
@@ -648,7 +613,7 @@
     analyseIfAddressTakenInCall(c, result)
     if callee.magic != mNone:
       result = magicsAfterOverloadResolution(c, result, flags)
->>>>>>> 07b36121
+  result = evalAtCompileTime(c, result)
 
 proc buildStringify(c: PContext, arg: PNode): PNode = 
   if arg.typ != nil and skipTypes(arg.typ, abstractInst).kind == tyString:
@@ -904,20 +869,16 @@
     # overloaded [] operator:
     result = semExpr(c, buildOverloadedSubscripts(n, getIdent"[]"))
 
-proc propertyWriteAccess(c: PContext, n, a: PNode): PNode = 
+proc propertyWriteAccess(c: PContext, n, nOrig, a: PNode): PNode =
   var id = considerAcc(a[1])
-  result = newNodeI(nkCall, n.info)
-  addSon(result, newIdentNode(getIdent(id.s & '='), n.info))
+  let setterId = newIdentNode(getIdent(id.s & '='), n.info)
   # a[0] is already checked for semantics, that does ``builtinFieldAccess``
   # this is ugly. XXX Semantic checking should use the ``nfSem`` flag for
   # nodes?
-  addSon(result, a[0])
-  addSon(result, semExpr(c, n[1]))
-  # XXX: @@ Revisit this
-  var orig = newNodeI(nkCall, n.info)
-  orig.addSon(a[0])
-  orig.addSon(n[1])
-  result = semDirectCallAnalyseEffects(c, result, result, {})
+  let aOrig = nOrig[0]
+  result = newNode(nkCall, n.info, sons = @[setterId, a[0], semExpr(c, n[1])])
+  let orig = newNode(nkCall, n.info, sons = @[setterId, aOrig[0], nOrig[1]])
+  result = semDirectCallAnalyseEffects(c, result, orig, {})
   if result != nil:
     fixAbstractType(c, result)
     analyseIfAddressTakenInCall(c, result)
@@ -954,9 +915,10 @@
   of nkDotExpr: 
     # r.f = x
     # --> `f=` (r, x)
+    let nOrig = n.copyTree
     a = builtinFieldAccess(c, a, {efLValue})
     if a == nil: 
-      return propertyWriteAccess(c, n, n[0])
+      return propertyWriteAccess(c, n, nOrig, a)
   of nkBracketExpr: 
     # a[i] = x
     # --> `[]=`(a, i, x)
