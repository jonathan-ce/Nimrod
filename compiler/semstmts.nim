--- conflicted
+++ resolved
@@ -886,10 +886,10 @@
     addResultNode(c, n)
 
 type
-  TProcActivationSteps = enum
+  TProcCompilationSteps = enum
     stepRegisterSymbol,
     stepDetermineType,
-    stepActivate
+    stepCompileBody
 
 proc isForwardDecl(s: PSym): bool =
   InternalAssert s.kind == skProc
@@ -903,21 +903,28 @@
   result = n
   checkSonsLen(n, bodyPos + 1)
   var s: PSym
-  var usesAutoForwarding = false
+  var typeIsDetermined = false
   if n[namePos].kind != nkSym:
+    assert phase == stepRegisterSymbol
     s = semIdentDef(c, n.sons[0], kind)
     n.sons[namePos] = newSymNode(s)
     s.ast = n
+    s.scope = c.currentScope
 
     if sfNoForward in c.module.flags and
        sfSystemModule notin c.module.flags:
-      addInterfaceOverloadableSymAt(c, s, c.tab.tos - 1)
+      addInterfaceOverloadableSymAt(c, c.currentScope, s)
       return
   else:
     s = n[namePos].sym
-    usesAutoForwarding = s.typ == nil
+    typeIsDetermined = s.typ == nil
+    if typeIsDetermined: assert phase == stepCompileBody
+    else: assert phase == stepDetermineType
+  # before compiling the proc body, set as current the scope
+  # where the proc was declared
+  let oldScope = c.currentScope
+  c.currentScope = s.scope
   pushOwner(s)
-  var outerScope = c.currentScope
   openScope(c)
   var gp: PNode
   if n.sons[genericParamsPos].kind != nkEmpty: 
@@ -941,24 +948,17 @@
     n.sons[patternPos] = semPattern(c, n.sons[patternPos])
   if s.kind == skIterator: s.typ.flags.incl(tfIterator)
   
-  var proto = SearchForProc(c, outerScope, s)
+  var proto = SearchForProc(c, s.scope, s)
   if proto == nil: 
     s.typ.callConv = lastOptionEntry(c).defaultCC
     # add it here, so that recursive procs are possible:
     if sfGenSym in s.flags: nil
-<<<<<<< HEAD
-    elif kind in OverloadableSyms: 
-      addInterfaceOverloadableSymAt(c, outerScope, s)
-    else: 
-      addInterfaceDeclAt(c, outerScope, s)
-=======
     elif kind in OverloadableSyms:
-      if not usesAutoForwarding:
-        addInterfaceOverloadableSymAt(c, s, c.tab.tos - 2)
-    else:
-      if not usesAutoForwarding:
-        addInterfaceDeclAt(c, s, c.tab.tos - 2)
->>>>>>> 93ecfbb4
+      if not typeIsDetermined:
+        addInterfaceOverloadableSymAt(c, s.scope, s)
+    else:
+      if not typeIsDetermined:
+        addInterfaceDeclAt(c, s.scope, s)
     if n.sons[pragmasPos].kind != nkEmpty:
       pragma(c, s, n.sons[pragmasPos], validPragmas)
     else:
@@ -1020,6 +1020,7 @@
     elif sfBorrow in s.flags: semBorrow(c, n, s)
   sideEffectsCheck(c, s)
   closeScope(c)           # close scope for parameters
+  c.currentScope = oldScope
   popOwner()
   if n.sons[patternPos].kind != nkEmpty:
     c.patterns.add(s)
